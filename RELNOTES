firejail (0.9.59) baseline; urgency=low
  * new profiles: crow, nyx, mypaint, celluoid, nano, transgui, mpdris2
  * new profiles: sysprof, simplescreenrecorder, geekbench, xfce4-mixer
  * new profiles: pavucontrol, d-feet, seahorse, secret-tool, gnome-keyring
  * new profiles: regextester, hardinfo, gnome-system-log, gnome-nettool
  * new profiles: netactview, redshift, devhelp, assogiate, subdownloader
  * new profiles: font-manager, exfalso, gconf-editor, dconf-editor
  * new profiles: sysprof-cli, seahorse-tool, secret-tool, dconf, gsettings
  * new profiles: code-oss, pragha, Maelstrom, ostrichriders, bzflag
  * new profiles: freeciv, lincity-ng, megaglest, openttd, crawl, crawl-tiles
  * new profiles: teeworlds, torcs, tremulous, warsow, lugaru, manaplus
  * new profiles: pioneer, scorched3d, widelands, freemind, kid3, kid3-qt
  * new profiles: kid3-cli, nomacs, freecol, opencity, openclonk, slashem
<<<<<<< HEAD
  * new profiles: vultureseye, vulturesclaw, anki, cheese
=======
  * new profiles: vultureseye, vulturesclaw, anki, utox
>>>>>>> a1fe101a
  * new profiles: autokey-gtk, autokey-qt, autokey-run, autokey-shell
  * memory-deny-write-execute now also blocks memfd_create
  * drop support for flatpak/snap packages

firejail (0.9.58,2) baseline; urgency=low
  * cgroup flag in /etc/firejail/firejail.config file
  * name-change flag in /etc/firejail.config file
  * --name rework
  * new profiles: klavaro, vscodium
  * browser profiles fixes
  * various other bugfixes
 -- netblue30 <netblue30@yahoo.com>  Fri, 8 Feb 2019 08:00:00 -0500

firejail (0.9.58) baseline; urgency=low
  * --disable-mnt rework
  * --net.print command
  * GitLab CI/CD integration: disto specific builds
  * profile parser enhancements and conditional handling support
     for HAS_APPIMAGE, HAS_NODBUS, BROWSER_DISABLE_U2F
  * profile name support
  * added explicit nonewprivs support to join option
  * new profiles: QMediathekView, aria2c, Authenticator, checkbashisms
  * new profiles: devilspie, devilspie2, easystroke, github-desktop, min
  * new profiles: bsdcat, bsdcpio, bsdtar, lzmadec, lbunzip2, lbzcat
  * new profiles: lbzip2, lzcat, lzcmp, lzdiff, lzegrep, lzfgrep, lzgrep
  * new profiles: lzless, lzma, lzmainfo, lzmore, unlzma, unxz, xzcat
  * new profiles: xzcmp, xzdiff, xzegrep, xzfgrep, xzgrep, xzless, xzmore
  * new profiles: lzip, artha, nitroshare, nitroshare-cli, nitroshare-nmh
  * new profiles: nirtoshare-send, nitroshare-ui, mencoder, gnome-pie
  * new profiles: masterpdfeditor, QOwnNotes, aisleriot, Mendeley
  * new profiles: feedreader, ocenaudio, mpsyt, thunderbird-wayland
  * new profiles: supertuxkart, ghostwriter, gajim-history-manager
  * bugfixes
 -- netblue30 <netblue30@yahoo.com>  Sat, 26 Jan 2019 08:00:00 -0500

firejail (0.9.56) baseline; urgency=low
  * modif: removed CFG_CHROOT_DESKTOP configuration option
  * modif: removed compile time --enable-network=restricted
  * modif: removed compile time --disable-bind
  * modif: --net=none allowed even if networking was disabled at compile
     time or at run time
  * modif: allow system users to run the sandbox
  * support wireless devices in --net option
  * support tap devices in --net option (tunneling support)
  * allow IP address configuration if the parent interface specified
     by --net is not configured (--netmask)
  * support for firetunnel utility
  * disable U2F devices (--nou2f)
  * add --private-cache to support private ~/.cache
  * support full paths in private-lib
  * globbing support in private-lib
  * support for local user directories in firecfg (--bindir)
  * new profiles: ms-excel, ms-office, ms-onenote, ms-outlook, ms-powerpoint,
  * new profiles: ms-skype, ms-word, riot-desktop, gnome-mpv, snox, gradio,
  * new profiles: standardnotes-desktop, shellcheck, patch, flameshot,
  * new profiles: rview, rvim, vimcat, vimdiff, vimpager, vimtutor, xxd,
  * new profiles: Beaker, electrum, clamtk, pybitmessage, dig, whois,
  * new profiles: jdownloader, Fluxbox, Blackbox, Awesome, i3
  * new profiles: start-tor-browser.desktop
 -- netblue30 <netblue30@yahoo.com>  Tue, 18 Sep 2018 08:00:00 -0500

firejail (0.9.54) baseline; urgency=low
  * modif: --force removed
  * modif: --csh, --zsh removed
  * modif: --debug-check-filename removed
  * modif: --git-install and --git-uninstall removed
  * modif: support for private-bin, private-lib and shell none has been
     disabled while running AppImage archives in order to be able to use
     our regular profile files with AppImages.
  * modif: restrictions for /proc, /sys and /run/user directories
     are moved from AppArmor profile into firejail executable
  * modif: unifying Chromium and Firefox browsers profiles.
     All users of Firefox-based browsers who use addons and plugins
     that read/write from ${HOME} will need to uncomment the includes for
     firefox-common-addons.inc in firefox-common.profile.
  * modif: split disable-devel.inc into disable-devel and
     disable-interpreters.inc
  * Firejail user access database (/etc/firejail/firejail.users,
     man firejail-users)
  * add --noautopulse to disable automatic ~/.config/pulse (for complex setups)
  * Spectre mitigation patch for gcc and clang compiler
  * D-Bus handling (--nodbus)
  * AppArmor support for overlayfs and chroot sandboxes
  * AppArmor support for AppImages
  * Enable AppArmor by default for a large number of programs
  * firejail --apparmor.print option
  * firemon --apparmor option
  * apparmor yes/no flag in /etc/firejail/firejail.config
  * seccomp syscall list update for glibc 2.26-10
  * seccomp disassembler for --seccomp.print option
  * seccomp machine code optimizer for default seccomp filters
  * IPv6 DNS support
  * whitelist support for overlay and chroot sandboxes
  * private-dev support for overlay and chroot sandboxes
  * private-tmp support for overlay and chroot sandboxes
  * added sandbox name support in firemon
  * firemon/prctl enhancements
  * noblacklist support for /sys/module directory
  * whitelist support for /sys/module directory
  * new profiles: basilisk, Tor Browser language packs, PlayOnLinux, sylpheed,
  * new profiles: discord-canary, pycharm-community, pycharm-professional,
  * new profiles: pdfchain, tilp, vivaldi-snapshot, bitcoin-qt, kaffeine,
  * new profiles: falkon, gnome-builder, asunder, VS Code, gnome-recipes,
  * new profiles: akonadi_controle, evince-previewer, evince-thumbnailer,
  * new profiles: blender-2.8, thunderbird-beta, ncdu, gnome-logs, gcloud,
  * new profiles: musixmatch, gunzip, bunzip2, enchant-lsmod, enchant-lsmod-2,
  * new profiles: enchant, enchant-2, Discord, acat, adiff, als, apack,
  * new profiles: arepack, aunpack profiles, ppsspp, scallion, clion,
  * new profiles: baloo_filemetadata_temp_extractor, AnyDesk, webstorm, xmind,
  * new profiles: qmmp, sayonara
 -- netblue30 <netblue30@yahoo.com>  Wed, 16 May 2018 08:00:00 -0500

firejail (0.9.52) baseline; urgency=low
  * modif: --allow-private-blacklists was deprecated; blacklisting,
    read-only, read-write, tmpfs and noexec are allowed in
    private home directories
  * modif: remount-proc-sys deprecated from firejail.config
  * modif: follow-symlink-private-bin deprecated from firejail.config
  * modif: --profile-path was deprecated
  * enhancement: support Firejail user config directory in firecfg
  * enhancement: disable DBus activation in firecfg
  * enhancement; enumerate root directories in apparmor profile
  * enhancement: /etc and /usr/share whitelisting support
  * enhancement: globbing support for --private-bin
  * feature: systemd-resolved integration
  * feature: whitelisting /var directory in most profiles
  * feature: GTK2, GTK3 and Qt4 private-lib support
  * feature: --debug-private-lib
  * feature: test deployment of private-lib for the following
    applications: evince, galculator, gnome-calculator,
    leafpad, mousepad, transmission-gtk, xcalc, xmr-stak-cpu,
    atril, mate-color-select, tar, file, strings, gpicview,
    eom, eog, gedit, pluma
  * feature: --writable-run-user
  * feature: --rlimit-as
  * feature: --rlimit-cpu
  * feature: --timeout
  * feature: profile build tool (--build)
  * feature: --netfilter.print
  * feature: --netfilter6.print
  * feature: netfilter template support
  * new profiles: upstreamed many profiles from the following sources:
     https://github.com/chiraag-nataraj/firejail-profiles,
     https://github.com/nyancat18/fe,
     https://aur.archlinux.org/packages/firejail-profiles.
  * new profiles: terasology, surf, rocketchat, clamscan, clamdscan,
      clamdtop, freshclam, xmr-stak-cpu, amule, ardour4, ardour5,
      brackets, calligra, calligraauthor, calligraconverter, calligraflow,
      calligraplan, calligraplanwork, calligrasheets, calligrastage,
      calligrawords, cin, dooble, dooble-qt4, fetchmail, freecad, freecadcmd,
      google-earth,imagej, karbon, kdenlive, krita, linphone, lmms, macrofusion,
      mpd, natron, Natron, ricochet, shotcut, teamspeak3, tor, tor-browser-en,
      Viber, x-terminal-emulator, zart, conky, arch-audit, ffmpeg, bluefish,
      cinelerra, openshot-qt, pinta, uefitool, aosp, pdfmod, gnome-ring,
      xcalc, zaproxy, kopete, cliqz, signal-desktop, kget, nheko, Enpass,
      kwin_x11, krunner, ping, bsdtar, makepkg (Arch), archaudit-report
      cower (Arch), kdeinit4
 -- netblue30 <netblue30@yahoo.com>  Thu, 7 Dec 2017 08:00:00 -0500

firejail (0.9.50) baseline; urgency=low
  * modif: --output split in two commands, --output and --output-stderr
  * feature: per-profile disable-mnt (--disable-mnt)
  * feature: per-profile support to set X11 Xephyr screen size (--xephyr-screen)
  * feature: private /lib directory (--private-lib)
  * feature: disable CDROM/DVD drive (--nodvd)
  * feature: disable DVB devices (--notv)
  * feature: --profile.print
  * enhancement: print all seccomp filters under --debug
  * enhancement: /proc/sys mounting
  * enhancement: rework IP address assignment for --net options
  * enhancement: support for newer Xpra versions (2.1+) -
     set xpra-attach yes in /etc/firejail/firejail.config
  * enhancement: all profiles use a standard layout style
  * enhancement: create /usr/local for firecfg if the directory doesn't exist
  * enhancement: allow full paths in --private-bin
  * seccomp feature: --memory-deny-write-execute
  * seccomp feature: seccomp post-exec
  * seccomp feature: block secondary architecture (--seccomp.block_secondary)
  * seccomp feature: seccomp syscall groups
  * seccomp enhancement: print all seccomp filters under --debug
  * seccomp enhancement: default seccomp list update
  * new profiles: curl, mplayer2, SMPlayer, Calibre, ebook-viewer, KWrite,
  * new profiles: Geary, Liferea, peek, silentarmy, IntelliJ IDEA,
  * new profiles: Android Studio, electron, riot-web, Extreme Tux Racer,
  * new profiles: Frozen Bubble, Open Invaders, Pingus, Simutrans, SuperTux
  * new profiles: telegram-desktop, arm, rambox, apktool, baobab, dex2jar, gitg,
  * new profiles: hashcat, obs, picard, remmina, sdat2img, soundconverter
  * new profiles: truecraft, gnome-twitch, tuxguitar, musescore, neverball
  * new profiles: sqlitebrowse, Yandex Browser, minetest
  * bugfixes
 -- netblue30 <netblue30@yahoo.com>  Sat, 30 Sep 2017 08:00:00 -0500

firejail (0.9.50~rc1) baseline; urgency=low
  * release pending!
  * modif: --output split in two commands, --output and --output-stderr
  * feature: per-profile disable-mnt (--disable-mnt)
  * feature: per-profile support to set X11 Xephyr screen size (--xephyr-screen)
  * feature: private /lib directory (--private-lib)
  * feature: disable CDROM/DVD drive (--nodvd)
  * feature: disable DVB devices (--notv)
  * feature: --profile.print
  * enhancement: print all seccomp filters under --debug
  * enhancement: /proc/sys mounting
  * enhancement: rework IP address assignment for --net options
  * enhancement: support for newer Xpra versions (2.1+) -
     set xpra-attach yes in /etc/firejail/firejail.config
  * enhancement: all profiles use a standard layout style
  * enhancement: create /usr/local for firecfg if the directory doesn't exist
  * enhancement: allow full paths in --private-bin
  * seccomp feature: --memory-deny-write-execute
  * seccomp feature: seccomp post-exec
  * seccomp feature: block secondary architecture (--seccomp.block_secondary)
  * seccomp feature: seccomp syscall groups
  * seccomp enhancement: print all seccomp filters under --debug
  * seccomp enhancement: default seccomp list update
  * new profiles: curl, mplayer2, SMPlayer, Calibre, ebook-viewer, KWrite,
  * new profiles: Geary, Liferea, peek, silentarmy, IntelliJ IDEA,
  * new profiles: Android Studio, electron, riot-web, Extreme Tux Racer,
  * new profiles: Frozen Bubble, Open Invaders, Pingus, Simutrans, SuperTux
  * new profiles: telegram-desktop, arm, rambox, apktool, baobab, dex2jar, gitg,
  * new profiles: hashcat, obs, picard, remmina, sdat2img, soundconverter
  * new profiles: truecraft, gnome-twitch, tuxguitar, musescore, neverball
  * new profiles: sqlitebrowse, Yandex Browser, minetest
  * bugfixes
 -- netblue30 <netblue30@yahoo.com>  Mon, 12 Jun 2017 20:00:00 -0500

firejail (0.9.48) baseline; urgency=low
  * modifs: whitelisted Transmission, Deluge, qBitTorrent, KTorrent;
    please use ~/Downloads directory for saving files
  * modifs: AppArmor made optional; a warning is printed on the screen
    if the sandbox fails to load the AppArmor profile
  * feature: --novideo
  * feature: drop discretionary access control capabilities for
    root sandboxes
  * feature: added /etc/firejail/globals.local for global customizations
  * feature: profile support in overlayfs mode
  * new profiles: vym, darktable, Waterfox, digiKam, Catfish, HandBrake
  * bugfixes
 -- netblue30 <netblue30@yahoo.com>  Mon, 12 Jun 2017 08:00:00 -0500

firejail (0.9.46) baseline; urgency=low
  * security: split most of networking code in a separate executable
  * security: split seccomp filter code configuration in a separate executable
  * security: split file copying in private option in a separate executable
  * feature: disable gnupg and systemd directories under /run/user
  * feature: test coverage (gcov) support
  * feature: allow root user access to /dev/shm (--noblacklist=/dev/shm)
  * feature: private /opt directory (--private-opt, profile support)
  * feature: private /srv directory (--private-srv, profile support)
  * feature: spoof machine-id (--machine-id, profile support)
  * feature: allow blacklists under --private (--allow-private-blacklist,
    profile support)
  * feature: user-defined /etc/hosts file (--hosts-file, profile support)
  * feature: support for the real /var/log directory (--writable-var-log,
    profile support)
  * feature: config support for firejail prompt in terminals
  * feature: AppImage type 2 support
  * feature: pass command line arguments to appimages
  * feature: allow non-seccomp setup for OverlayFS sandboxes - more work to come
  * feature: added a number of Python scripts for handling sandboxes
  * feature: allow local customization using .local files under /etc/firejail
  * feature: follow-symlink-as-user runtime config option in
    /etc/firejail/firejail.config
  * feature: follow-symlink-private-bin option in /etc/firejail/firejail.config
  * feature: xvfb X11 server support (--x11=xvfb)
  * feature: allow /tmp directory in mkdir and mkfile profile commands
  * feature: implemented --noblacklist command, profile support
  * feature: config support to disable access to /mnt and /media (disable-mnt)
  * feature: config support to disable join (join)
  * feature: disabled Go, Rust, and OpenSSL in disable-devel.conf
  * feature: support overlay, overlay-named and overlay-tmpfs in profile files
  * feature: allow PulseAudio sockets in --private-tmp
  * feature: --fix-sound support in firecfg
  * feature: added support for sandboxing Xpra, Xvfb and Xephyr in
    independent sandboxes when started with firejail --x11
  * feature: enable automatic X server sandboxing for --x11=xpra
    and --x11=xephyr
  * feature: support for Xpra extra params in firejail config file
  * new profiles: xiphos, Tor Browser Bundle, display (imagemagick), Wire,
  * new profiles: mumble, zoom, Guayadeque, qemu, keypass2, xed, pluma,
  * new profiles: Cryptocat, Bless, Gnome 2048, Gnome Calculator,
  * new profiles: Gnome Contacts, JD-GUI, Lollypop, MultiMC5, PDFSam, Pithos,
  * new profiles: Xonotic, wireshark, keepassx2, QupZilla, FossaMail,
  * new profiles: Uzbl browser, iridium browser, Thunar, Geeqie, Engrampa,
  * new profiles: Scribus, mousepad, gpicview, keepassxc, cvlc, MediathekView,
  * new profiles: baloo_file, Nylas, dino, BibleTime, viewnior, Kodi, viking,
  * new profiles: youtube-dl, meld, Arduino, Akregator, KCalc, KTorrent,
  * new profiles: Orage Globaltime, Orage Clendar, xfce4-notes, xfce4-dict,
  * new profiles: Ristretto, PCManFM, Dia, FontForge, Geany, Hugin,
  * new profiles: mate-calc, mate-dictionary, mate-color-select, caja,
  * new profiles: galculator, Nemo, gnome-font-viewer, gucharmap, knotes
  * new profiles: clipit, leafpad, lximage-qt, lxmusic, qlipper, Xvfb, Xephyr
  * new profiles: Blender, 2048-qt
  * bugfixes
 -- netblue30 <netblue30@yahoo.com>  Sun, 14 May 2017 08:00:00 -0500

firejail (0.9.44.10) baseline; urgency=low
  * security: when using --x11=xorg and --net, incorrect processing of
    the return code of /usr/bin/xauth could end up in starting the
    sandbox without X11 security extension installed. Problem found/fixed
    by Zack Weinberg
  * bugfix: ~/.pki directory whitelisted and later blacklisted. This affects
    most browsers, and disables the custom certificates installed by the user
  * bugfix: firecfg config fix
  * bugfix: gajim security profile fix
  * bugfix: man page fix
  * bugfix: force-nonewprivs fix for /etc/firejail/firejail.config
  * bugfix: xephyr-extra-params fix for /etc/firejail/firejail.config
  * bugfix: memory corruption in noblacklist processing
  * bugfix: --quiet fix for Arch and Fedora systems
  * bugfix: updated Keepass(x) profiles
  * bugfix: firemon --nowrap problem
  * bugfix: document firemon --nowrap in man page and in --help option
  * bugfix: bash completion for --noblacklist command
  * bugfix: vlc profile fix
  * bugfix: fixed handling of .local profile files when the software is
    installed in ~/.local directory
  * bugfix: temporarily remove private-tmp from all profiles, until a fix for
    .Xauthority file handling in KDE becomes available
  * maintenance: --output cleanup
  * maintenance: updated copyright statement in all files
 -- netblue30 <netblue30@yahoo.com>  Sat, 18 Mar 2017 10:00:00 -0500

firejail (0.9.44.8) baseline; urgency=low
  * bugfix: fix broken PulseAudio support
 -- netblue30 <netblue30@yahoo.com>  Wed, 18 Jan 2017 10:00:00 -0500

firejail (0.9.44.6) baseline; urgency=low
  * security: new fix for CVE-2017-5180 reported by Sebastian Krahmer last week,
     new CVE code assigned after release: CVE-2017-5940
  * security: major cleanup of file copying code
  * security: tightening the rules for --chroot and --overlay features
  * bugfix: ported Gentoo compile patch
  * bugfix: Nvidia drivers bug in --private-dev
  * bugfix: fix ASSERT_PERMS_FD macro
  * feature: allow local customization using .local files under /etc/firejail
    backported from our development branch
  * feature: spoof machine-id backported from our development branch
 -- netblue30 <netblue30@yahoo.com>  Sun, 15 Jan 2017 10:00:00 -0500

firejail (0.9.44.4) baseline; urgency=low
  * security: --bandwidth root shell found by Martin Carpenter (CVE-2017-5207)
  * security: disabled --allow-debuggers when running on kernel
    versions prior to 4.8; a kernel bug in ptrace system call
    allows a full bypass of seccomp filter; problem reported by Lizzie Dixon
    (CVE-2017-5206)
  * security: root exploit found by Sebastian Krahmer (CVE-2017-5180)
 -- netblue30 <netblue30@yahoo.com>  Sat, 7 Jan 2017 10:00:00 -0500

firejail (0.9.44.2) baseline; urgency=low
  * security: overwrite /etc/resolv.conf found by Martin Carpenter (CVE-2016-10118)
  * secuirty: TOCTOU exploit for --get and --put found by Daniel Hodson
  * security: invalid environment exploit found by Martin Carpenter (CVE-2016-10122)
  * security: several security enhancements
  * bugfix: crashing VLC by pressing Ctrl-O
  * bugfix: use user configured icons in KDE
  * bugfix: mkdir and mkfile are not applied to private directories
  * bugfix: cannot open files on Deluge running under KDE
  * bugfix: --private=dir where dir is the user home directory
  * bugfix: cannot start Vivaldi browser
  * bugfix: cannot start mupdf
  * bugfix: ssh profile problems
  * bugfix: --quiet
  * bugfix: quiet in git profile
  * bugfix: memory corruption
 -- netblue30 <netblue30@yahoo.com>  Fri, 2 Dec 2016 08:00:00 -0500

firejail (0.9.44) baseline; urgency=low
  * CVE-2016-9016 submitted by Aleksey Manevich
  * modifs: removed man firejail-config
  * modifs: --private-tmp whitelists /tmp/.X11-unix directory
  * modifs: Nvidia drivers added to --private-dev
  * modifs: /srv supported by --whitelist
  * feature: allow user access to /sys/fs (--noblacklist=/sys/fs)
  * feature: support starting/joining sandbox is a single command
    (--join-or-start)
  * feature: X11 detection support for --audit
  * feature: assign a name to the interface connected to the bridge
    (--veth-name)
  * feature: all user home directories are visible (--allusers)
  * feature: add files to sandbox container (--put)
  * feature: blocking x11 (--x11=block)
  * feature: X11 security extension (--x11=xorg)
  * feature: disable 3D hardware acceleration (--no3d)
  * feature: x11 xpra, x11 xephyr, x11 block, allusers, no3d profile commands
  * feature: move files in sandbox (--put)
  * feature: accept wildcard patterns in user  name field of restricted
    shell login feature
  * new profiles: qpdfview, mupdf, Luminance HDR, Synfig Studio, Gimp, Inkscape
  * new profiles: feh, ranger, zathura, 7z, keepass, keepassx,
  * new profiles: claws-mail, mutt, git, emacs, vim, xpdf, VirtualBox, OpenShot
  * new profiles: Flowblade, Eye of GNOME (eog), Evolution
  * bugfixes
 -- netblue30 <netblue30@yahoo.com>  Fri, 21 Oct 2016 08:00:00 -0500

firejail (0.9.42) baseline; urgency=low
  * security: --whitelist deleted files, submitted by Vasya Novikov
  * security: disable x32 ABI in seccomp, submitted by Jann Horn
  * security: tighten --chroot, submitted by Jann Horn
  * security: terminal sandbox escape, submitted by Stephan Sokolow
  * security: several TOCTOU fixes submitted by Aleksey Manevich
  * modifs: bringing back --private-home option
  * modifs: deprecated --user option, please use "sudo -u username firejail"
  * modifs: allow symlinks in home directory for --whitelist option
  * modifs: Firejail prompt is enabled by env variable FIREJAIL_PROMPT="yes"
  * modifs: recursive mkdir
  * modifs: include /dev/snd in --private-dev
  * modifs: seccomp filter update
  * modifs: release archives moved to .xz format
  * feature: AppImage support (--appimage)
  * feature: AppArmor support (--apparmor)
  * feature: Ubuntu snap support (/etc/firejail/snap.profile)
  * feature: Sandbox auditing support (--audit)
  * feature: remove environment variable (--rmenv)
  * feature: noexec support (--noexec)
  * feature: clean local overlay storage directory (--overlay-clean)
  * feature: store and reuse overlay (--overlay-named)
  * feature: allow debugging inside the sandbox with gdb and strace
         (--allow-debuggers)
  * feature: mkfile profile command
  * feature: quiet profile command
  * feature: x11 profile command
  * feature: option to fix desktop files (firecfg --fix)
  * compile time: Busybox support (--enable-busybox-workaround)
  * compile time: disable overlayfs (--disable-overlayfs)
  * compile time: disable whitelisting (--disable-whitelist)
  * compile time: disable global config (--disable-globalcfg)
  * run time: enable/disable overlayfs (overlayfs yes/no)
  * run time: enable/disable  quiet as default (quiet-by-default yes/no)
  * run time: user-defined network filter (netfilter-default)
  * run time: enable/disable whitelisting (whitelist yes/no)
  * run time: enable/disable remounting of /proc and /sys
          (remount-proc-sys yes/no)
  * run time: enable/disable chroot desktop features (chroot-desktop yes/no)
  * profiles: Gitter, gThumb, mpv, Franz messenger, LibreOffice
  * profiles: pix, audacity, xz, xzdec, gzip, cpio, less
  * profiles: Atom Beta, Atom, jitsi, eom, uudeview
  * profiles: tar (gtar), unzip, unrar, file, skypeforlinux,
  * profiles: inox, Slack, gnome-chess. Gajim IM client, DOSBox
  * bugfixes
 -- netblue30 <netblue30@yahoo.com>  Thu, 8 Sept 2016 08:00:00 -0500

firejail (0.9.40) baseline; urgency=low
  * added --nice option
  * added --x11 option
  * added --x11=xpra option
  * added --x11=xephyr option
  * added --cpu.print option
  * added filetransfer options --ls and --get
  * added --writable-etc and --writable-var options
  * added --read-only option
  * added mkdir, ipc-namespace, and nosound profile commands
  * added net, ip, defaultgw, ip6, mac, mtu and iprange profile commands
  * --version also prints compile options
  * --output option also redirects stderr
  * added compile-time option to restrict --net= to root only
  * run time config support, man firejail-config
  * added firecfg utility
  * AppArmor fixes
  * default seccomp filter update
  * disable STUN/WebRTC in default netfilter configuration
  * new profiles: lxterminal, Epiphany, cherrytree, Polari, Vivaldi, Atril
  * new profiles: qutebrowser, SlimJet, Battle for Wesnoth, Hedgewars
  * new profiles: qTox, OpenSSH client, OpenBox, Dillo, cmus, dnsmasq
  * new profiles: PaleMoon, Icedove, abrowser, 0ad, netsurf, Warzone2100
  * new profiles: okular, gwenview, Google-Play-Music-Desktop-Player
  * new profiles: Aweather, Stellarium, gpredict, quiterss, cyberfox
  * new profiles: generic Ubuntu snap application profile, xplayer
  * new profiles: xreader, xviewer, mcabber, Psi+, Corebird, Konversation
  * new profiles: Brave, Gitter
  * generic.profile renamed default.profile
  * build rpm packages using "make rpms"
  * bugfixes
 -- netblue30 <netblue30@yahoo.com>  Sun, 29 May 2016 08:00:00 -0500

firejail (0.9.38.10) baseline; urgency=low
  * security: new fix for CVE-2017-5180 reported by Sebastian Krahmer last week
     new CVE code assigned after release: CVE-2017-5940
  * security: tightening the rules for --chroot
  * bugfix: ported Gentoo compile patch
  * bugfix: fix ASSERT_PERMS_FD macro
 -- netblue30 <netblue30@yahoo.com>  Sun, 15 Jan 2017 10:00:00 -0500

firejail (0.9.38.8) baseline; urgency=low
  * security: root exploit found by Sebastian Krahmer (CVE-2017-5180)
 -- netblue30 <netblue30@yahoo.com>  Sat, 7 Jan 2017 10:00:00 -0500

firejail (0.9.38.6) baseline; urgency=low
  * security: overwrite /etc/resolv.conf found by Martin Carpenter (CVE-2016-10118)
  * bugfix: crashing VLC by pressing Ctrl-O
 -- netblue30 <netblue30@yahoo.com>  Fri, 16 Dec 2016 10:00:00 -0500

firejail (0.9.38.4) baseline; urgency=low
  * CVE-2016-7545 submitted by Aleksey Manevich
  * bugfixes
 -- netblue30 <netblue30@yahoo.com>  Mon, 10 Oct 2016 10:00:00 -0500

firejail (0.9.38.2) baseline; urgency=low
  * security: --whitelist deleted files, submitted by Vasya Novikov
  * security: disable x32 ABI, submitted by Jann Horn
  * security: tighten --chroot, submitted by Jann Horn
  * security: terminal sandbox escape, submitted by Stephan Sokolow
  * feature: clean local overlay storage directory (--overlay-clean)
  * bugfixes
 -- netblue30 <netblue30@yahoo.com>  Tue, 23 Aug 2016 10:00:00 -0500

firejail (0.9.38) baseline; urgency=low
  * IPv6 support (--ip6 and --netfilter6)
  * --join command enhancement (--join-network, --join-filesystem)
  * added --user command
  * added --disable-network and --disable-userns compile time flags
  * Centos 6 support
  * symlink invocation
  * added KMail, Seamonkey, Telegram, Mathematica, uGet,
  *   and mupen64plus profiles
  * --chroot in user mode allowed only if seccomp support is available
  *   in current Linux kernel (CVE-2016-10123)
  * deprecated --private-home feature
  * the first protocol list installed takes precedence
  * --tmpfs option allowed only running as root (CVE-2016-10117)
  * added --private-tmp option
  * weak permissions (CVE-2016-10119, CVE-2016-10120, CVE-2016-10121)
  * bugfixes
 -- netblue30 <netblue30@yahoo.com>  Tue, 2 Feb 2016 10:00:00 -0500

firejail (0.9.36) baseline; urgency=low
  * added  unbound, dnscrypt-proxy, BitlBee, HexChat, WeeChat,
     parole and rtorrent profiles
  * Google Chrome profile rework
  * added google-chrome-stable profile
  * added google-chrome-beta profile
  * added google-chrome-unstable profile
  * Opera profile rework
  * added opera-beta profile
  * added --noblacklist option
  * added --profile-path option
  * added --force option
  * whitelist command enhancements
  * prevent user name enumeration
  * added /etc/firejail/nolocal.net network filter
  * added /etc/firejail/webserver.net network filter
  * blacklisting firejail configuration by default
  * allow default gateway configuration for --interface option
  * --debug enhancements: --debug-check-filenames, --debug-blacklists,
    --debug-whitelists
  * filesystem log
  * libtrace enhancements, tracing opendir call
  * added --tracelog option
  * added "name" command to profile files
  * added "hostname" command to profile files
  * added automated feature testing framework
  * Debian reproducible build
  * bugfixes
 -- netblue30 <netblue30@yahoo.com>  Sun, 27 Dec 2015 09:00:00 -0500

firejail (0.9.34) baseline; urgency=low
  * added --ignore option
  * added --protocol option
  * support dual i386/amd64 seccomp filters
  * added Google Chrome profile
  * added Steam, Skype, Wine and Conkeror profiles
  * bugfixes
 -- netblue30 <netblue30@yahoo.com>  Sat, 7 Nov 2015 08:00:00 -0500

firejail (0.9.32) baseline; urgency=low
  * added --interface option
  * added --mtu option
  * added --private-bin option
  * added --nosound option
  * added --hostname option
  * added --quiet option
  * added seccomp errno support
  * added FBReader default profile
  * added Spotify default profile
  * lots of default security profile changes
  * fixed a security problem on multi-user systems
  * bugfixes
 -- netblue30 <netblue30@yahoo.com>  Wed, 21 Oct 2015 08:00:00 -0500


firejail (0.9.30) baseline; urgency=low
  * added a disable-history.inc profile as a result of Firefox PDF.js exploit;
    disable-history.inc included in all default profiles
  * Firefox PDF.js exploit (CVE-2015-4495) fixes
  * added --private-etc option
  * added --env option
  * added --whitelist option
  * support ${HOME} token in include directive in profile files
  * --private.keep is transitioned to --private-home
  * support ~ and blanks in blacklist option
  * support "net none" command in profile files
  * using /etc/firejail/generic.profile by default for user sessions
  * using /etc/firejail/server.profile by default for root sessions
  * added build --enable-fatal-warnings configure option
  * added persistence to --overlay option
  * added --overlay-tmpfs option
  * make install-strip implemented, make install renamed
  * bugfixes
 -- netblue30 <netblue30@yahoo.com>  Mon, 14 Sept 2015 08:00:00 -0500

firejail (0.9.28) baseline; urgency=low
  * network scanning, --scan option
  * interface MAC address support, --mac option
  * IP address range, --iprange option
  * traffic shaping, --bandwidth option
  * reworked printing of network status at startup
  * man pages rework
  * added firejail-login man page
  * added GNU Icecat, FileZilla, Pidgin, XChat, Empathy, DeaDBeeF default
    profiles
  * added an /etc/firejail/disable-common.inc file to hold common directory
    blacklists
  * blacklist Opera and Chrome/Chromium config directories in profile files
  * support noroot option for profile files
  * enabled noroot in default profile files
  * bugfixes
 -- netblue30 <netblue30@yahoo.com>  Sat, 1 Aug 2015 08:00:00 -0500

firejail (0.9.26) baseline; urgency=low
  * private dev directory
  * private.keep option for whitelisting home files in a new private directory
  * user namespaces support, noroot option
  * added Deluge and qBittorent profiles
  * bugfixes
 -- netblue30 <netblue30@yahoo.com>  Thu, 30 Apr 2015 08:00:00 -0500


firejail (0.9.24) baseline; urgency=low
  * whitelist and blacklist seccomp filters
  * doubledash option
  * --shell=none support
  * netfilter file support in profile files
  * dns server support in profile files
  * added --dns.print option
  * added default profiles for Audacious, Clementine, Gnome-MPlayer, Rhythmbox and Totem.
  * added --caps.drop=all in default profiles
  * new syscalls in default seccomp filter: sysfs, sysctl, adjtimex, kcmp
  *         clock_adjtime, lookup_dcookie, perf_event_open, fanotify_init
  * Bugfix: using /proc/sys/kernel/pid_max for the max number of pids
  * two build patches from Reiner Herman (tickets 11, 12)
  * man page patch from Reiner Herman (ticket 13)
  * output patch (ticket 15) from sshirokov

 -- netblue30 <netblue30@yahoo.com>  Sun, 5 Apr 2015 08:00:00 -0500

firejail (0.9.22) baseline; urgency=low
  * Replaced --noip option with --ip=none
  * Container stdout logging and log rotation
  * Added process_vm_readv, process_vm_writev and mknod to
  *    default seccomp blacklist
  * Added CAP_MKNOD to default caps blacklist
  * Blacklist and whitelist custom Linux capabilities filters
  * macvlan device driver support for --net option
  * DNS server support, --dns option
  * Netfilter support
  * Monitor network statistics, --netstats option
  * Added profile for Mozilla Thunderbird/Icedove
  * - --overlay support for Linux kernels 3.18+
  * Bugfix: preserve .Xauthority file in private mode (test with ssh -X)
  * Bugfix: check uid/gid for cgroup

 -- netblue30 <netblue30@yahoo.com>  Mon, 9 Mar 2015 09:00:00 -0500

firejail (0.9.20) baseline; urgency=low
  * utmp, btmp and wtmp enhancements
  *    create empty /var/log/wtmp and /var/log/btmp files in sandbox
  *    generate a new /var/run/utmp file in sandbox
  * CPU affinity, --cpu option
  * Linux control groups support, --cgroup option
  * Opera web browser support
  * VLC support
  * Added "empty" attribute to seccomp command to remove the default
  *    syscall list form seccomp blacklist
  * Added --nogroups option to disable supplementary groups for regular
  *   users. root user always runs without supplementary groups.
  * firemon enhancements
  *   display the command that started the sandbox
  *   added --caps option to display capabilities for all sandboxes
  *   added --cgroup option to display the control groups for all sandboxes
  *   added --cpu option to display CPU affinity for all sandboxes
  *   added --seccomp option to display seccomp setting for all sandboxes
  * New compile time options: --disable-chroot, --disable-bind
  * bugfixes

 -- netblue30 <netblue30@yahoo.com>  Mon, 02 Feb 2015 08:00:00 -0500

firejail (0.9.18) baseline; urgency=low
  * Support for tracing system, setuid, setgid, setfsuid, setfsgid syscalls
  * Support for tracing setreuid, setregid, setresuid, setresguid syscalls
  * Added profiles for transmission-gtk and transmission-qt
  * bugfixes

 -- netblue30 <netblue30@yahoo.com>  Fri, 25 Dec 2014 10:00:00 -0500

firejail (0.9.16) baseline; urgency=low
  * Configurable private home directory
  * Configurable default user shell
  * Software configuration support for --docdir and DESTDIR
  * Profile file support for include, caps, seccomp and private keywords
  * Dropbox profile file
  * Linux capabilities and seccomp filters enabled by default for Firefox,
  Midori, Evince and Dropbox
  * bugfixes

 -- netblue30 <netblue30@yahoo.com>  Tue, 4 Nov 2014 10:00:00 -0500

firejail (0.9.14) baseline; urgency=low
  * Linux capabilities and seccomp filters are automatically enabled in
    chroot mode (--chroot option) if the sandbox is started as regular user
  * Added support for user defined seccomp blacklists
  * Added syscall trace support
  * Added --tmpfs option
  * Added --balcklist option
  * Added --read-only option
  * Added --bind option
  * Logging enhancements
  * --overlay option was reactivated
  * Added firemon support to print the ARP table for each sandbox
  * Added firemon support to print the route table for each sandbox
  * Added firemon support to print interface information for each sandbox
  * bugfixes

 -- netblue30 <netblue30@yahoo.com>  Tue, 15 Oct 2014 10:00:00 -0500

firejail (0.9.12.2) baseline; urgency=low
  * Fix for pulseaudio problems
  * --overlay option was temporarily disabled in this build

 -- netblue30 <netblue30@yahoo.com>  Mon, 29 Sept 2014 07:00:00 -0500

firejail (0.9.12.1) baseline; urgency=low
  * Fix for pulseaudio problems
  * --overlay option was temporarily disabled in this build

 -- netblue30 <netblue30@yahoo.com>  Mon, 22 Sept 2014 09:00:00 -0500

firejail (0.9.12) baseline; urgency=low
  * Added capabilities support
  * Added support for CentOS 7
  * bugfixes

 -- netblue30 <netblue30@yahoo.com>  Mon, 15 Sept 2014 10:00:00 -0500

firejail (0.9.10) baseline; urgency=low
  * Disable /proc/kcore, /proc/kallsyms, /dev/port, /boot
  * Fixed --top option CPU utilization calculation
  * Implemented --tree option in firejail and firemon
  * Implemented --join=name option
  * Implemented --shutdown option
  * Preserve the current working directory if possible
  * Cppcheck and clang errors cleanup
  * Added a Chromium web browser profile

 -- netblue30 <netblue30@yahoo.com>  Thu, 28 Aug 2014 07:00:00 -0500

firejail (0.9.8.1) baseline; urgency=low
  * FIxed a number of bugs introduced in 0.9.8

 -- netblue30 <netblue30@yahoo.com>  Fri, 25 Jul 2014 07:25:00 -0500

firejail (0.9.8) baseline; urgency=low
  * Implemented nowrap mode for firejail --list command option
  * Added --top option in both firejail and firemon
  * seccomp filter support
  * Added pid support for firemon
  * bugfixes

 -- netblue30 <netblue30@yahoo.com>  Tue, 24 Jul 2014 08:51:00 -0500

firejail (0.9.6) baseline; urgency=low

  * Mounting tmpfs on top of /var/log, required by several server programs
  * Server fixes for /var/lib and /var/cache
  * Private mode fixes
  * csh and zsh default shell support
  * Chroot mode fixes
  * Added support for lighttpd, isc-dhcp-server, apache2, nginx, snmpd,

 -- netblue30 <netblue30@yahoo.com>  Sat, 7 Jun 2014 09:00:00 -0500

firejail (0.9.4) baseline; urgency=low

  * Fixed resolv.conf on Ubuntu systems using DHCP
  * Fixed resolv.conf on Debian systems using resolvconf package
  * Fixed /var/lock directory
  * Fixed /var/tmp directory
  * Fixed symbolic links in profile files
  * Added profiles for evince, midori

 -- netblue30 <netblue30@yahoo.com>  Sun, 4 May 2014 08:00:00 -0500

firejail (0.9.2) baseline; urgency=low

  * Checking IP address passed with --ip option using ARP; exit if the address
   is already present
  * Using a lock file during ARP address assignment in order to removed a race
   condition.
  * Several fixes to --private option; it also mounts a tmpfs filesystem on top
   of /tmp
  * Added user access check for profile file
  * Added --defaultgw option
  * Added support of --noip option; it is necessary for DHCP setups
  * Added syslog support
  * Added support for "tmpfs" and "read-only" profile commands
  * Added an expect-based testing framework for the project
  * Added bash completion support
  * Added support for multiple networks

 -- netblue30 <netblue30@yahoo.com>  Fri, 25 Apr 2014 08:00:00 -0500

firejail (0.9) baseline; urgency=low

  * First beta version

 -- netblue30 <netblue30@yahoo.com>  Sat, 12 Apr 2014 09:00:00 -0500<|MERGE_RESOLUTION|>--- conflicted
+++ resolved
@@ -11,11 +11,7 @@
   * new profiles: teeworlds, torcs, tremulous, warsow, lugaru, manaplus
   * new profiles: pioneer, scorched3d, widelands, freemind, kid3, kid3-qt
   * new profiles: kid3-cli, nomacs, freecol, opencity, openclonk, slashem
-<<<<<<< HEAD
-  * new profiles: vultureseye, vulturesclaw, anki, cheese
-=======
-  * new profiles: vultureseye, vulturesclaw, anki, utox
->>>>>>> a1fe101a
+  * new profiles: vultureseye, vulturesclaw, anki, cheese, utox
   * new profiles: autokey-gtk, autokey-qt, autokey-run, autokey-shell
   * memory-deny-write-execute now also blocks memfd_create
   * drop support for flatpak/snap packages
