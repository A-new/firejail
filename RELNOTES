firejail (0.9.53) baseline; urgency=low
  * work in progress
  * modif: support for private-bin, private-lib and shell none has been
     disabled while running AppImage archives in order to be able to use
     our regular profile files with AppImages.
  * modif: restrictions for /proc, /sys and /run/user directories
     are moved from AppArmor profile into firejail executable
  * modif: unifying Chromium and Firefox browsers profiles.
     All users of Firefox-based browsers who use addons and plugins
     that read/write from ${HOME} will need to uncomment the includes for
     firefox-common-addons.inc in firefox-common.profile.
  * Spectre mitigation patch for gcc compiler
  * AppArmor support for overlayfs and chroot sandboxes
  * AppArmor support for AppImages
  * Enable AppArmor by default for Firefox, Chromium, Transmission
     VLC and mpv
  * firejail --apparmor.print option
  * firemon --apparmor option
  * apparmor yes/no flag in /etc/firejail/firejail.config
  * seccomp syscall list update for glibc 2.26-10
  * seccomp disassembler for --seccomp.print option
  * seccomp machine code optimizer for default seccomp filters
  * IPv6 DNS support
  * whitelist support for overlay and chroot sandboxes
  * private-dev support for overlay and chroot sandboxes
  * private-tmp support for overlay and chroot sandboxes
  * added sandbox name support in firemon
  * new profiles: basilisk, Tor Browser language packs, PlayOnLinux, sylpheed,
  * new profiles: discord-canary, pycharm-community, pycharm-professional,
  * new profiles: pdfchain, tilp, vivaldi-snapshot, bitcoin-qt, kaffeine,
  * new profiles: falkon, gnome-builder, asunder, VS Code, gnome-recipes
<<<<<<< HEAD
  * new profiles: akonadi_control, blender-2.8, thunderbird-beta
=======
  * new profiles: akonadi_controle, evince-previewer, evince-thumbnailer

>>>>>>> 1a8ce981
 -- netblue30 <netblue30@yahoo.com>  Thu, 1 Mar 2018 08:00:00 -0500

firejail (0.9.52) baseline; urgency=low
  * modif: --allow-private-blacklists was deprecated; blacklisting,
    read-only, read-write, tmpfs and noexec are allowed in
    private home directories
  * modif: remount-proc-sys deprecated from firejail.config
  * modif: follow-symlink-private-bin deprecated from firejail.config
  * modif: --profile-path was deprecated
  * enhancement: support Firejail user config directory in firecfg
  * enhancement: disable DBus activation in firecfg
  * enhancement; enumerate root directories in apparmor profile
  * enhancement: /etc and /usr/share whitelisting support
  * enhancement: globbing support for --private-bin
  * feature: systemd-resolved integration
  * feature: whitelisting /var directory in most profiles
  * feature: GTK2, GTK3 and Qt4 private-lib support
  * feature: --debug-private-lib
  * feature: test deployment of private-lib for the following
    applications: evince, galculator, gnome-calculator,
    leafpad, mousepad, transmission-gtk, xcalc, xmr-stak-cpu,
    atril, mate-color-select, tar, file, strings, gpicview,
    eom, eog, gedit, pluma
  * feature: --writable-run-user
  * feature: --rlimit-as
  * feature: --rlimit-cpu
  * feature: --timeout
  * feature: profile build tool (--build)
  * feature: --netfilter.print
  * feature: --netfilter6.print
  * feature: netfilter template support
  * new profiles: upstreamed many profiles from the following sources:
     https://github.com/chiraag-nataraj/firejail-profiles,
     https://github.com/nyancat18/fe,
     https://aur.archlinux.org/packages/firejail-profiles.
  * new profiles: terasology, surf, rocketchat, clamscan, clamdscan,
      clamdtop, freshclam, xmr-stak-cpu, amule, ardour4, ardour5,
      brackets, calligra, calligraauthor, calligraconverter, calligraflow,
      calligraplan, calligraplanwork, calligrasheets, calligrastage,
      calligrawords, cin, dooble, dooble-qt4, fetchmail, freecad, freecadcmd,
      google-earth,imagej, karbon, kdenlive, krita, linphone, lmms, macrofusion,
      mpd, natron, Natron, ricochet, shotcut, teamspeak3, tor, tor-browser-en,
      Viber, x-terminal-emulator, zart, conky, arch-audit, ffmpeg, bluefish,
      cinelerra, openshot-qt, pinta, uefitool, aosp, pdfmod, gnome-ring,
      xcalc, zaproxy, kopete, cliqz, signal-desktop, kget, nheko, Enpass,
      kwin_x11, krunner, ping, bsdtar, makepkg (Arch), archaudit-report
      cower (Arch), kdeinit4
 -- netblue30 <netblue30@yahoo.com>  Thu, 7 Dec 2017 08:00:00 -0500

firejail (0.9.50) baseline; urgency=low
  * modif: --output split in two commands, --output and --output-stderr
  * feature: per-profile disable-mnt (--disable-mnt)
  * feature: per-profile support to set X11 Xephyr screen size (--xephyr-screen)
  * feature: private /lib directory (--private-lib)
  * feature: disable CDROM/DVD drive (--nodvd)
  * feature: disable DVB devices (--notv)
  * feature: --profile.print
  * enhancement: print all seccomp filters under --debug
  * enhancement: /proc/sys mounting
  * enhancement: rework IP address assingment for --net options
  * enhancement: support for newer Xpra versions (2.1+) -
     set xpra-attach yes in /etc/firejail/firejail.config
  * enhancement: all profiles use a standard layout style
  * enhancement: create /usr/local for firecfg if the directory doesn't exist
  * enhancement: allow full paths in --private-bin
  * seccomp feature: --memory-deny-write-execute
  * seccomp feature: seccomp post-exec
  * seccomp feature: block secondary architecture (--seccomp.block_secondary)
  * seccomp feature: seccomp syscall groups
  * seccomp enhancement: print all seccomp filters under --debug
  * seccomp enhancement: default seccomp list update
  * new profiles: curl, mplayer2, SMPlayer, Calibre, ebook-viewer, KWrite,
  * new profiles: Geary, Liferea, peek, silentarmy, IntelliJ IDEA,
  * new profiles: Android Studio, electron, riot-web, Extreme Tux Racer,
  * new profiles: Frozen Bubble, Open Invaders, Pingus, Simutrans, SuperTux
  * new profiles: telegram-desktop, arm, rambox, apktool, baobab, dex2jar, gitg,
  * new profiles: hashcat, obs, picard, remmina, sdat2img, soundconverter
  * new profiles: truecraft, gnome-twitch, tuxguitar, musescore, neverball
  * new profiles: sqlitebrowse, Yandex Browser, minetest
  * bugfixes
 -- netblue30 <netblue30@yahoo.com>  Sat, 30 Sep 2017 08:00:00 -0500

firejail (0.9.50~rc1) baseline; urgency=low
  * release pending!
  * modif: --output split in two commands, --output and --output-stderr
  * feature: per-profile disable-mnt (--disable-mnt)
  * feature: per-profile support to set X11 Xephyr screen size (--xephyr-screen)
  * feature: private /lib directory (--private-lib)
  * feature: disable CDROM/DVD drive (--nodvd)
  * feature: disable DVB devices (--notv)
  * feature: --profile.print
  * enhancement: print all seccomp filters under --debug
  * enhancement: /proc/sys mounting
  * enhancement: rework IP address assingment for --net options
  * enhancement: support for newer Xpra versions (2.1+) -
     set xpra-attach yes in /etc/firejail/firejail.config
  * enhancement: all profiles use a standard layout style
  * enhancement: create /usr/local for firecfg if the directory doesn't exist
  * enhancement: allow full paths in --private-bin
  * seccomp feature: --memory-deny-write-execute
  * seccomp feature: seccomp post-exec
  * seccomp feature: block secondary architecture (--seccomp.block_secondary)
  * seccomp feature: seccomp syscall groups
  * seccomp enhancement: print all seccomp filters under --debug
  * seccomp enhancement: default seccomp list update
  * new profiles: curl, mplayer2, SMPlayer, Calibre, ebook-viewer, KWrite,
  * new profiles: Geary, Liferea, peek, silentarmy, IntelliJ IDEA,
  * new profiles: Android Studio, electron, riot-web, Extreme Tux Racer,
  * new profiles: Frozen Bubble, Open Invaders, Pingus, Simutrans, SuperTux
  * new profiles: telegram-desktop, arm, rambox, apktool, baobab, dex2jar, gitg,
  * new profiles: hashcat, obs, picard, remmina, sdat2img, soundconverter
  * new profiles: truecraft, gnome-twitch, tuxguitar, musescore, neverball
  * new profiles: sqlitebrowse, Yandex Browser, minetest
  * bugfixes
 -- netblue30 <netblue30@yahoo.com>  Mon, 12 Jun 2017 20:00:00 -0500

firejail (0.9.48) baseline; urgency=low
  * modifs: whitelisted Transmission, Deluge, qBitTorrent, KTorrent;
    please use ~/Downloads directory for saving files
  * modifs: AppArmor made optional; a warning is printed on the screen
    if the sandbox fails to load the AppArmor profile
  * feature: --novideo
  * feature: drop discretionary access control capabilities for
    root sandboxes
  * feature: added /etc/firejail/globals.local for global customizations
  * feature: profile support in overlayfs mode
  * new profiles: vym, darktable, Waterfox, digiKam, Catfish, HandBrake
  * bugfixes
 -- netblue30 <netblue30@yahoo.com>  Mon, 12 Jun 2017 08:00:00 -0500

firejail (0.9.46) baseline; urgency=low
  * security: split most of networking code in a separate executable
  * security: split seccomp filter code configuration in a separate executable
  * security: split file copying in private option in a separate executable
  * feature: disable gnupg and systemd directories under /run/user
  * feature: test coverage (gcov) support
  * feature: allow root user access to /dev/shm (--noblacklist=/dev/shm)
  * feature: private /opt directory (--private-opt, profile support)
  * feature: private /srv directory (--private-srv, profile support)
  * feature: spoof machine-id (--machine-id, profile support)
  * feature: allow blacklists under --private (--allow-private-blacklist,
    profile support)
  * feature: user-defined /etc/hosts file (--hosts-file, profile support)
  * feature: support for the real /var/log directory (--writable-var-log,
    profile support)
  * feature: config support for firejail prompt in terminals
  * feature: AppImage type 2 support
  * feature: pass command line arguments to appimages
  * feature: allow non-seccomp setup for OverlayFS sandboxes - more work to come
  * feature: added a number of Python scripts for handling sandboxes
  * feature: allow local customization using .local files under /etc/firejail
  * feature: follow-symlink-as-user runtime config option in
    /etc/firejail/firejail.config
  * feature: follow-symlink-private-bin option in /etc/firejail/firejail.config
  * feature: xvfb X11 server support (--x11=xvfb)
  * feature: allow /tmp directory in mkdir and mkfile profile commands
  * feature: implemented --noblacklist command, profile support
  * feature: config support to disable access to /mnt and /media (disable-mnt)
  * feature: config support to disable join (join)
  * feature: disabled Go, Rust, and OpenSSL in disable-devel.conf
  * feature: support overlay, overlay-named and overlay-tmpfs in profile files
  * feature: allow PulseAudio sockets in --private-tmp
  * feature: --fix-sound support in firecfg
  * feature: added support for sandboxing Xpra, Xvfb and Xephyr in
    independent sandboxes when started with firejail --x11
  * feature: enable automatic X server sandboxing for --x11=xpra
    and --x11=xephyr
  * feature: support for Xpra extra params in firejail config file
  * new profiles: xiphos, Tor Browser Bundle, display (imagemagick), Wire,
  * new profiles: mumble, zoom, Guayadeque, qemu, keypass2, xed, pluma,
  * new profiles: Cryptocat, Bless, Gnome 2048, Gnome Calculator,
  * new profiles: Gnome Contacts, JD-GUI, Lollypop, MultiMC5, PDFSam, Pithos,
  * new profiles: Xonotic, wireshark, keepassx2, QupZilla, FossaMail,
  * new profiles: Uzbl browser, iridium browser, Thunar, Geeqie, Engrampa,
  * new profiles: Scribus, mousepad, gpicview, keepassxc, cvlc, MediathekView,
  * new profiles: baloo_file, Nylas, dino, BibleTime, viewnior, Kodi, viking,
  * new profiles: youtube-dl, meld, Arduino, Akregator, KCalc, KTorrent,
  * new profiles: Orage Globaltime, Orage Clendar, xfce4-notes, xfce4-dict,
  * new profiles: Ristretto, PCManFM, Dia, FontForge, Geany, Hugin,
  * new profiles: mate-calc, mate-dictionary, mate-color-select, caja,
  * new profiles: galculator, Nemo, gnome-font-viewer, gucharmap, knotes
  * new profiles: clipit, leafpad, lximage-qt, lxmusic, qlipper, Xvfb, Xephyr
  * new profiles: Blender, 2048-qt
  * bugfixes
 -- netblue30 <netblue30@yahoo.com>  Sun, 14 May 2017 08:00:00 -0500

firejail (0.9.44.10) baseline; urgency=low
  * security: when using --x11=xorg and --net, incorrect processing of
    the return code of /usr/bin/xauth could end up in starting the
    sandbox without X11 security extension installed. Problem found/fixed
    by Zack Weinberg
  * bugfix: ~/.pki directory whitelisted and later blacklisted. This affects
    most browsers, and disables the custom certificates installed by the user
  * bugfix: firecfg config fix
  * bugfix: gajim security profile fix
  * bugfix: man page fix
  * bugfix: force-nonewprivs fix for /etc/firejail/firejail.config
  * bugfix: xephyr-extra-params fix for /etc/firejail/firejail.config
  * bugfix: memory corruption in noblacklist processing
  * bugfix: --quiet fix for Arch and Fedora systems
  * bugfix: updated Keepass(x) profiles
  * bugfix: firemon --nowrap problem
  * bugfix: document firemon --nowrap in man page and in --help option
  * bugfix: bash completion for --noblacklist command
  * bugfix: vlc profile fix
  * bugfix: fixed handling of .local profile files when the software is
    installed in ~/.local directory
  * bugfix: temporarily remove private-tmp from all profiles, until a fix for
    .Xauthority file handling in KDE becomes available
  * maintenance: --output cleanup
  * maintenance: updated copyright statement in all files
 -- netblue30 <netblue30@yahoo.com>  Sat, 18 Mar 2017 10:00:00 -0500

firejail (0.9.44.8) baseline; urgency=low
  * bugfix: fix broken PulseAudio support
 -- netblue30 <netblue30@yahoo.com>  Wed, 18 Jan 2017 10:00:00 -0500

firejail (0.9.44.6) baseline; urgency=low
  * security: new fix for CVE-2017-5180 reported by Sebastian Krahmer last week,
     new CVE code assigned after release: CVE-2017-5940
  * security: major cleanup of file copying code
  * security: tightening the rules for --chroot and --overlay features
  * bugfix: ported Gentoo compile patch
  * bugfix: Nvidia drivers bug in --private-dev
  * bugfix: fix ASSERT_PERMS_FD macro
  * feature: allow local customization using .local files under /etc/firejail
    backported from our development branch
  * feature: spoof machine-id backported from our development branch
 -- netblue30 <netblue30@yahoo.com>  Sun, 15 Jan 2017 10:00:00 -0500

firejail (0.9.44.4) baseline; urgency=low
  * security: --bandwidth root shell found by Martin Carpenter (CVE-2017-5207)
  * security: disabled --allow-debuggers when running on kernel
    versions prior to 4.8; a kernel bug in ptrace system call
    allows a full bypass of seccomp filter; problem reported by Lizzie Dixon
    (CVE-2017-5206)
  * security: root exploit found by Sebastian Krahmer (CVE-2017-5180)
 -- netblue30 <netblue30@yahoo.com>  Sat, 7 Jan 2017 10:00:00 -0500

firejail (0.9.44.2) baseline; urgency=low
  * security: overwrite /etc/resolv.conf found by Martin Carpenter (CVE-2016-10118)
  * secuirty: TOCTOU exploit for --get and --put found by Daniel Hodson
  * security: invalid environment exploit found by Martin Carpenter (CVE-2016-10122)
  * security: several security enhancements
  * bugfix: crashing VLC by pressing Ctrl-O
  * bugfix: use user configured icons in KDE
  * bugfix: mkdir and mkfile are not applied to private directories
  * bugfix: cannot open files on Deluge running under KDE
  * bugfix: --private=dir where dir is the user home directory
  * bugfix: cannot start Vivaldi browser
  * bugfix: cannot start mupdf
  * bugfix: ssh profile problems
  * bugfix: --quiet
  * bugfix: quiet in git profile
  * bugfix: memory corruption
 -- netblue30 <netblue30@yahoo.com>  Fri, 2 Dec 2016 08:00:00 -0500

firejail (0.9.44) baseline; urgency=low
  * CVE-2016-9016 submitted by Aleksey Manevich
  * modifs: removed man firejail-config
  * modifs: --private-tmp whitelists /tmp/.X11-unix directory
  * modifs: Nvidia drivers added to --private-dev
  * modifs: /srv supported by --whitelist
  * feature: allow user access to /sys/fs (--noblacklist=/sys/fs)
  * feature: support starting/joining sandbox is a single command
    (--join-or-start)
  * feature: X11 detection support for --audit
  * feature: assign a name to the interface connected to the bridge
    (--veth-name)
  * feature: all user home directories are visible (--allusers)
  * feature: add files to sandbox container (--put)
  * feature: blocking x11 (--x11=block)
  * feature: X11 security extension (--x11=xorg)
  * feature: disable 3D hardware acceleration (--no3d)
  * feature: x11 xpra, x11 xephyr, x11 block, allusers, no3d profile commands
  * feature: move files in sandbox (--put)
  * feature: accept wildcard patterns in user  name field of restricted
    shell login feature
  * new profiles: qpdfview, mupdf, Luminance HDR, Synfig Studio, Gimp, Inkscape
  * new profiles: feh, ranger, zathura, 7z, keepass, keepassx,
  * new profiles: claws-mail, mutt, git, emacs, vim, xpdf, VirtualBox, OpenShot
  * new profiles: Flowblade, Eye of GNOME (eog), Evolution
  * bugfixes
 -- netblue30 <netblue30@yahoo.com>  Fri, 21 Oct 2016 08:00:00 -0500

firejail (0.9.42) baseline; urgency=low
  * security: --whitelist deleted files, submitted by Vasya Novikov
  * security: disable x32 ABI in seccomp, submitted by Jann Horn
  * security: tighten --chroot, submitted by Jann Horn
  * security: terminal sandbox escape, submitted by Stephan Sokolow
  * security: several TOCTOU fixes submitted by Aleksey Manevich
  * modifs: bringing back --private-home option
  * modifs: deprecated --user option, please use "sudo -u username firejail"
  * modifs: allow symlinks in home directory for --whitelist option
  * modifs: Firejail prompt is enabled by env variable FIREJAIL_PROMPT="yes"
  * modifs: recursive mkdir
  * modifs: include /dev/snd in --private-dev
  * modifs: seccomp filter update
  * modifs: release archives moved to .xz format
  * feature: AppImage support (--appimage)
  * feature: AppArmor support (--apparmor)
  * feature: Ubuntu snap support (/etc/firejail/snap.profile)
  * feature: Sandbox auditing support (--audit)
  * feature: remove environment variable (--rmenv)
  * feature: noexec support (--noexec)
  * feature: clean local overlay storage directory (--overlay-clean)
  * feature: store and reuse overlay (--overlay-named)
  * feature: allow debugging inside the sandbox with gdb and strace
         (--allow-debuggers)
  * feature: mkfile profile command
  * feature: quiet profile command
  * feature: x11 profile command
  * feature: option to fix desktop files (firecfg --fix)
  * compile time: Busybox support (--enable-busybox-workaround)
  * compile time: disable overlayfs (--disable-overlayfs)
  * compile time: disable whitelisting (--disable-whitelist)
  * compile time: disable global config (--disable-globalcfg)
  * run time: enable/disable overlayfs (overlayfs yes/no)
  * run time: enable/disable  quiet as default (quiet-by-default yes/no)
  * run time: user-defined network filter (netfilter-default)
  * run time: enable/disable whitelisting (whitelist yes/no)
  * run time: enable/disable remounting of /proc and /sys
          (remount-proc-sys yes/no)
  * run time: enable/disable chroot desktop features (chroot-desktop yes/no)
  * profiles: Gitter, gThumb, mpv, Franz messenger, LibreOffice
  * profiles: pix, audacity, xz, xzdec, gzip, cpio, less
  * profiles: Atom Beta, Atom, jitsi, eom, uudeview
  * profiles: tar (gtar), unzip, unrar, file, skypeforlinux,
  * profiles: inox, Slack, gnome-chess. Gajim IM client, DOSBox
  * bugfixes
 -- netblue30 <netblue30@yahoo.com>  Thu, 8 Sept 2016 08:00:00 -0500

firejail (0.9.40) baseline; urgency=low
  * added --nice option
  * added --x11 option
  * added --x11=xpra option
  * added --x11=xephyr option
  * added --cpu.print option
  * added filetransfer options --ls and --get
  * added --writable-etc and --writable-var options
  * added --read-only option
  * added mkdir, ipc-namespace, and nosound profile commands
  * added net, ip, defaultgw, ip6, mac, mtu and iprange profile commands
  * --version also prints compile options
  * --output option also redirects stderr
  * added compile-time option to restrict --net= to root only
  * run time config support, man firejail-config
  * added firecfg utility
  * AppArmor fixes
  * default seccomp filter update
  * disable STUN/WebRTC in default netfilter configuration
  * new profiles: lxterminal, Epiphany, cherrytree, Polari, Vivaldi, Atril
  * new profiles: qutebrowser, SlimJet, Battle for Wesnoth, Hedgewars
  * new profiles: qTox, OpenSSH client, OpenBox, Dillo, cmus, dnsmasq
  * new profiles: PaleMoon, Icedove, abrowser, 0ad, netsurf, Warzone2100
  * new profiles: okular, gwenview, Google-Play-Music-Desktop-Player
  * new profiles: Aweather, Stellarium, gpredict, quiterss, cyberfox
  * new profiles: generic Ubuntu snap application profile, xplayer
  * new profiles: xreader, xviewer, mcabber, Psi+, Corebird, Konversation
  * new profiles: Brave, Gitter
  * generic.profile renamed default.profile
  * build rpm packages using "make rpms"
  * bugfixes
 -- netblue30 <netblue30@yahoo.com>  Sun, 29 May 2016 08:00:00 -0500

firejail (0.9.38.10) baseline; urgency=low
  * security: new fix for CVE-2017-5180 reported by Sebastian Krahmer last week
     new CVE code assigned after release: CVE-2017-5940
  * security: tightening the rules for --chroot
  * bugfix: ported Gentoo compile patch
  * bugfix: fix ASSERT_PERMS_FD macro
 -- netblue30 <netblue30@yahoo.com>  Sun, 15 Jan 2017 10:00:00 -0500

firejail (0.9.38.8) baseline; urgency=low
  * security: root exploit found by Sebastian Krahmer (CVE-2017-5180)
 -- netblue30 <netblue30@yahoo.com>  Sat, 7 Jan 2017 10:00:00 -0500

firejail (0.9.38.6) baseline; urgency=low
  * security: overwrite /etc/resolv.conf found by Martin Carpenter (CVE-2016-10118)
  * bugfix: crashing VLC by pressing Ctrl-O
 -- netblue30 <netblue30@yahoo.com>  Fri, 16 Dec 2016 10:00:00 -0500

firejail (0.9.38.4) baseline; urgency=low
  * CVE-2016-7545 submitted by Aleksey Manevich
  * bugfixes
 -- netblue30 <netblue30@yahoo.com>  Mon, 10 Oct 2016 10:00:00 -0500

firejail (0.9.38.2) baseline; urgency=low
  * security: --whitelist deleted files, submitted by Vasya Novikov
  * security: disable x32 ABI, submitted by Jann Horn
  * security: tighten --chroot, submitted by Jann Horn
  * security: terminal sandbox escape, submitted by Stephan Sokolow
  * feature: clean local overlay storage directory (--overlay-clean)
  * bugfixes
 -- netblue30 <netblue30@yahoo.com>  Tue, 23 Aug 2016 10:00:00 -0500

firejail (0.9.38) baseline; urgency=low
  * IPv6 support (--ip6 and --netfilter6)
  * --join command enhancement (--join-network, --join-filesystem)
  * added --user command
  * added --disable-network and --disable-userns compile time flags
  * Centos 6 support
  * symlink invocation
  * added KMail, Seamonkey, Telegram, Mathematica, uGet,
  *   and mupen64plus profiles
  * --chroot in user mode allowed only if seccomp support is available
  *   in current Linux kernel (CVE-2016-10123)
  * deprecated --private-home feature
  * the first protocol list installed takes precedence
  * --tmpfs option allowed only running as root (CVE-2016-10117)
  * added --private-tmp option
  * weak permissions (CVE-2016-10119, CVE-2016-10120, CVE-2016-10121)
  * bugfixes
 -- netblue30 <netblue30@yahoo.com>  Tue, 2 Feb 2016 10:00:00 -0500

firejail (0.9.36) baseline; urgency=low
  * added  unbound, dnscrypt-proxy, BitlBee, HexChat, WeeChat,
     parole and rtorrent profiles
  * Google Chrome profile rework
  * added google-chrome-stable profile
  * added google-chrome-beta profile
  * added google-chrome-unstable profile
  * Opera profile rework
  * added opera-beta profile
  * added --noblacklist option
  * added --profile-path option
  * added --force option
  * whitelist command enhancements
  * prevent user name enumeration
  * added /etc/firejail/nolocal.net network filter
  * added /etc/firejail/webserver.net network filter
  * blacklisting firejail configuration by default
  * allow default gateway configuration for --interface option
  * --debug enhancements: --debug-check-filenames, --debug-blacklists,
    --debug-whitelists
  * filesystem log
  * libtrace enhancements, tracing opendir call
  * added --tracelog option
  * added "name" command to profile files
  * added "hostname" command to profile files
  * added automated feature testing framework
  * Debian reproducible build
  * bugfixes
 -- netblue30 <netblue30@yahoo.com>  Sun, 27 Dec 2015 09:00:00 -0500

firejail (0.9.34) baseline; urgency=low
  * added --ignore option
  * added --protocol option
  * support dual i386/amd64 seccomp filters
  * added Google Chrome profile
  * added Steam, Skype, Wine and Conkeror profiles
  * bugfixes
 -- netblue30 <netblue30@yahoo.com>  Sat, 7 Nov 2015 08:00:00 -0500

firejail (0.9.32) baseline; urgency=low
  * added --interface option
  * added --mtu option
  * added --private-bin option
  * added --nosound option
  * added --hostname option
  * added --quiet option
  * added seccomp errno support
  * added FBReader default profile
  * added Spotify default profile
  * lots of default security profile changes
  * fixed a security problem on multi-user systems
  * bugfixes
 -- netblue30 <netblue30@yahoo.com>  Wed, 21 Oct 2015 08:00:00 -0500


firejail (0.9.30) baseline; urgency=low
  * added a disable-history.inc profile as a result of Firefox PDF.js exploit;
    disable-history.inc included in all default profiles
  * Firefox PDF.js exploit (CVE-2015-4495) fixes
  * added --private-etc option
  * added --env option
  * added --whitelist option
  * support ${HOME} token in include directive in profile files
  * --private.keep is transitioned to --private-home
  * support ~ and blanks in blacklist option
  * support "net none" command in profile files
  * using /etc/firejail/generic.profile by default for user sessions
  * using /etc/firejail/server.profile by default for root sessions
  * added build --enable-fatal-warnings configure option
  * added persistence to --overlay option
  * added --overlay-tmpfs option
  * make install-strip implemented, make install renamed
  * bugfixes
 -- netblue30 <netblue30@yahoo.com>  Mon, 14 Sept 2015 08:00:00 -0500

firejail (0.9.28) baseline; urgency=low
  * network scanning, --scan option
  * interface MAC address support, --mac option
  * IP address range, --iprange option
  * traffic shaping, --bandwidth option
  * reworked printing of network status at startup
  * man pages rework
  * added firejail-login man page
  * added GNU Icecat, FileZilla, Pidgin, XChat, Empathy, DeaDBeeF default
    profiles
  * added an /etc/firejail/disable-common.inc file to hold common directory
    blacklists
  * blacklist Opera and Chrome/Chromium config directories in profile files
  * support noroot option for profile files
  * enabled noroot in default profile files
  * bugfixes
 -- netblue30 <netblue30@yahoo.com>  Sat, 1 Aug 2015 08:00:00 -0500

firejail (0.9.26) baseline; urgency=low
  * private dev directory
  * private.keep option for whitelisting home files in a new private directory
  * user namespaces support, noroot option
  * added Deluge and qBittorent profiles
  * bugfixes
 -- netblue30 <netblue30@yahoo.com>  Thu, 30 Apr 2015 08:00:00 -0500


firejail (0.9.24) baseline; urgency=low
  * whitelist and blacklist seccomp filters
  * doubledash option
  * --shell=none support
  * netfilter file support in profile files
  * dns server support in profile files
  * added --dns.print option
  * added default profiles for Audacious, Clementine, Gnome-MPlayer, Rhythmbox and Totem.
  * added --caps.drop=all in default profiles
  * new syscalls in default seccomp filter: sysfs, sysctl, adjtimex, kcmp
  *         clock_adjtime, lookup_dcookie, perf_event_open, fanotify_init
  * Bugfix: using /proc/sys/kernel/pid_max for the max number of pids
  * two build patches from Reiner Herman (tickets 11, 12)
  * man page patch from Reiner Herman (ticket 13)
  * output patch (ticket 15) from sshirokov

 -- netblue30 <netblue30@yahoo.com>  Sun, 5 Apr 2015 08:00:00 -0500

firejail (0.9.22) baseline; urgency=low
  * Replaced --noip option with --ip=none
  * Container stdout logging and log rotation
  * Added process_vm_readv, process_vm_writev and mknod to
  *    default seccomp blacklist
  * Added CAP_MKNOD to default caps blacklist
  * Blacklist and whitelist custom Linux capabilities filters
  * macvlan device driver support for --net option
  * DNS server support, --dns option
  * Netfilter support
  * Monitor network statistics, --netstats option
  * Added profile for Mozilla Thunderbird/Icedove
  * - --overlay support for Linux kernels 3.18+
  * Bugfix: preserve .Xauthority file in private mode (test with ssh -X)
  * Bugfix: check uid/gid for cgroup

 -- netblue30 <netblue30@yahoo.com>  Mon, 9 Mar 2015 09:00:00 -0500

firejail (0.9.20) baseline; urgency=low
  * utmp, btmp and wtmp enhancements
  *    create empty /var/log/wtmp and /var/log/btmp files in sandbox
  *    generate a new /var/run/utmp file in sandbox
  * CPU affinity, --cpu option
  * Linux control groups support, --cgroup option
  * Opera web browser support
  * VLC support
  * Added "empty" attribute to seccomp command to remove the default
  *    syscall list form seccomp blacklist
  * Added --nogroups option to disable supplementary groups for regular
  *   users. root user always runs without supplementary groups.
  * firemon enhancements
  *   display the command that started the sandbox
  *   added --caps option to display capabilities for all sandboxes
  *   added --cgroup option to display the control groups for all sandboxes
  *   added --cpu option to display CPU affinity for all sandboxes
  *   added --seccomp option to display seccomp setting for all sandboxes
  * New compile time options: --disable-chroot, --disable-bind
  * bugfixes

 -- netblue30 <netblue30@yahoo.com>  Mon, 02 Feb 2015 08:00:00 -0500

firejail (0.9.18) baseline; urgency=low
  * Support for tracing system, setuid, setgid, setfsuid, setfsgid syscalls
  * Support for tracing setreuid, setregid, setresuid, setresguid syscalls
  * Added profiles for transmission-gtk and transmission-qt
  * bugfixes

 -- netblue30 <netblue30@yahoo.com>  Fri, 25 Dec 2014 10:00:00 -0500

firejail (0.9.16) baseline; urgency=low
  * Configurable private home directory
  * Configurable default user shell
  * Software configuration support for --docdir and DESTDIR
  * Profile file support for include, caps, seccomp and private keywords
  * Dropbox profile file
  * Linux capabilities and seccomp filters enabled by default for Firefox,
  Midori, Evince and Dropbox
  * bugfixes

 -- netblue30 <netblue30@yahoo.com>  Tue, 4 Nov 2014 10:00:00 -0500

firejail (0.9.14) baseline; urgency=low
  * Linux capabilities and seccomp filters are automatically enabled in
    chroot mode (--chroot option) if the sandbox is started as regular user
  * Added support for user defined seccomp blacklists
  * Added syscall trace support
  * Added --tmpfs option
  * Added --balcklist option
  * Added --read-only option
  * Added --bind option
  * Logging enhancements
  * --overlay option was reactivated
  * Added firemon support to print the ARP table for each sandbox
  * Added firemon support to print the route table for each sandbox
  * Added firemon support to print interface information for each sandbox
  * bugfixes

 -- netblue30 <netblue30@yahoo.com>  Tue, 15 Oct 2014 10:00:00 -0500

firejail (0.9.12.2) baseline; urgency=low
  * Fix for pulseaudio problems
  * --overlay option was temporarily disabled in this build

 -- netblue30 <netblue30@yahoo.com>  Mon, 29 Sept 2014 07:00:00 -0500

firejail (0.9.12.1) baseline; urgency=low
  * Fix for pulseaudio problems
  * --overlay option was temporarily disabled in this build

 -- netblue30 <netblue30@yahoo.com>  Mon, 22 Sept 2014 09:00:00 -0500

firejail (0.9.12) baseline; urgency=low
  * Added capabilities support
  * Added support for CentOS 7
  * bugfixes

 -- netblue30 <netblue30@yahoo.com>  Mon, 15 Sept 2014 10:00:00 -0500

firejail (0.9.10) baseline; urgency=low
  * Disable /proc/kcore, /proc/kallsyms, /dev/port, /boot
  * Fixed --top option CPU utilization calculation
  * Implemented --tree option in firejail and firemon
  * Implemented --join=name option
  * Implemented --shutdown option
  * Preserve the current working directory if possible
  * Cppcheck and clang errors cleanup
  * Added a Chromium web browser profile

 -- netblue30 <netblue30@yahoo.com>  Thu, 28 Aug 2014 07:00:00 -0500

firejail (0.9.8.1) baseline; urgency=low
  * FIxed a number of bugs introduced in 0.9.8

 -- netblue30 <netblue30@yahoo.com>  Fri, 25 Jul 2014 07:25:00 -0500

firejail (0.9.8) baseline; urgency=low
  * Implemented nowrap mode for firejail --list command option
  * Added --top option in both firejail and firemon
  * seccomp filter support
  * Added pid support for firemon
  * bugfixes

 -- netblue30 <netblue30@yahoo.com>  Tue, 24 Jul 2014 08:51:00 -0500

firejail (0.9.6) baseline; urgency=low

  * Mounting tmpfs on top of /var/log, required by several server programs
  * Server fixes for /var/lib and /var/cache
  * Private mode fixes
  * csh and zsh default shell support
  * Chroot mode fixes
  * Added support for lighttpd, isc-dhcp-server, apache2, nginx, snmpd,

 -- netblue30 <netblue30@yahoo.com>  Sat, 7 Jun 2014 09:00:00 -0500

firejail (0.9.4) baseline; urgency=low

  * Fixed resolv.conf on Ubuntu systems using DHCP
  * Fixed resolv.conf on Debian systems using resolvconf package
  * Fixed /var/lock directory
  * Fixed /var/tmp directory
  * Fixed symbolic links in profile files
  * Added profiles for evince, midori

 -- netblue30 <netblue30@yahoo.com>  Sun, 4 May 2014 08:00:00 -0500

firejail (0.9.2) baseline; urgency=low

  * Checking IP address passed with --ip option using ARP; exit if the address
   is already present
  * Using a lock file during ARP address assignment in order to removed a race
   condition.
  * Several fixes to --private option; it also mounts a tmpfs filesystem on top
   of /tmp
  * Added user access check for profile file
  * Added --defaultgw option
  * Added support of --noip option; it is necessary for DHCP setups
  * Added syslog support
  * Added support for "tmpfs" and "read-only" profile commands
  * Added an expect-based testing framework for the project
  * Added bash completion support
  * Added support for multiple networks

 -- netblue30 <netblue30@yahoo.com>  Fri, 25 Apr 2014 08:00:00 -0500

firejail (0.9) baseline; urgency=low

  * First beta version

 -- netblue30 <netblue30@yahoo.com>  Sat, 12 Apr 2014 09:00:00 -0500<|MERGE_RESOLUTION|>--- conflicted
+++ resolved
@@ -29,12 +29,8 @@
   * new profiles: discord-canary, pycharm-community, pycharm-professional,
   * new profiles: pdfchain, tilp, vivaldi-snapshot, bitcoin-qt, kaffeine,
   * new profiles: falkon, gnome-builder, asunder, VS Code, gnome-recipes
-<<<<<<< HEAD
-  * new profiles: akonadi_control, blender-2.8, thunderbird-beta
-=======
-  * new profiles: akonadi_controle, evince-previewer, evince-thumbnailer
-
->>>>>>> 1a8ce981
+  * new profiles: akonadi_controle, evince-previewer, evince-thumbnailer,
+  * new profiles: blender-2.8, thunderbird-beta
  -- netblue30 <netblue30@yahoo.com>  Thu, 1 Mar 2018 08:00:00 -0500
 
 firejail (0.9.52) baseline; urgency=low
