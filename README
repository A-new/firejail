Firejail  is  a  SUID sandbox program that reduces the risk of security
breaches by restricting the running environment of  untrusted  applications
using Linux namespaces and seccomp-bpf. It includes sandbox profiles for
Iceweasel/Mozilla Firefox, Chromium, Midori, Opera, Evince, Transmission,
VLC, Audoacious, Clementine, Rhythmbox, Totem, Deluge, qBittorrent.
DeaDBeeF, Dropbox, Empathy, FileZilla, IceCat, Thunderbird/Icedove,
Pidgin, Quassel and XChat.

Firejail also expands the restricted shell facility found  in  bash  by adding 
Linux  namespace support. It supports sandboxing specific users upon login.

Download: http://sourceforge.net/projects/firejail/files/
Build and install: ./configure && make && sudo make install
Documentation and support: https://firejail.wordpress.com/
Development: https://github.com/netblue30/firejail
License: GPL v2

Firejail Authors:

netblue30 (netblue30@yahoo.com)
Matthew Gyurgyik (https://github.com/pyther)
	- rpm spec and several fixes
Joan Figueras (https://github.com/figue)
	- added abrowser profile
Fred-Barclay (https://github.com/Fred-Barclay)
	- added Vivaldi, Atril profiles
	- added PaleMoon profile
	- split Icedove and Thunderbird profiles
	- added 0ad profile
	- fixed version for deb packages
<<<<<<< HEAD
	- added Warzone2100 profile
=======
	- blacklisted VeraCrypt
>>>>>>> dc62b059
avoidr (https://github.com/avoidr)
	- whitelist fix
	- recently-used.xbel fix
	- added parole profile
	- blacklist ncat, manpage fixes,
	- hostname support in profile file
	- Google Chrome profile rework
	- added cmus profile
	- man page fixes
	- add net iface support in profile files
	- paths fix
	- lots of profile fixes
Petter Reinholdtsen (pere@hungry.com)
	- Opera profile patch
n1trux (https://github.com/n1trux)
	- fix flashpeak-slimjet profile typos
Felipe Barriga Richards (https://github.com/fbarriga)
	- --private-etc fix
Alexander Stein (https://github.com/ajstein)
	- added profile for qutebrowser
Benjamin Kampmann (https://github.com/ligthyear)
	- Forward exit code from child process
dshmgh (https://github.com/dshmgh)
	- overlayfs fix for systems with /home mounted on a separate partition
yumkam (https://github.com/yumkam)
	- add compile-time option to restrict --net= to root only
	- man page fixes
Vasya Novikov (https://github.com/vn971)
	- Wesnoth profile
	- Hedegewars profile
	- manpage fixes
mahdi1234 (https://github.com/mahdi1234)
	- cherrytree profile
jrabe (https://github.com/jrabe)
	- disallow access to kdbx files
	- Epiphany profile
	- Polari profile
	- qTox profile
	- X11 fixes
jgriffiths (https://github.com/jgriffiths)
	- make rpm packages support
Tom Mellor (https://github.com/kalegrill)
	- mupen64plus profile
Martin Carpenter (https://github.com/mcarpenter)
	- security audit and bug fixes
	- Centos 6.x support
Aleksey Manevich (https://github.com/manevich)
	- several profile fixes
	- fix problem with relative path in storage_find function
	- fix build for systems without bash
pszxzsd (https://github.com/pszxzsd)
	-uGet profile
Rahiel Kasim (https://github.com/rahiel)
	- Mathematica profile
creideiki (https://github.com/creideiki)
	- make the sandbox process reap all children
curiosity-seeker (https://github.com/curiosity-seeker)
	- tightening unbound and dnscrypt-proxy profiles
	- dnsmasq profile
sinkuu (https://github.com/sinkuu)
	- blacklisting kwalletd
	- fix symlink invocation for programs placing symlinks in $PATH
Bader Zaidan (https://github.com/BaderSZ)
	- Telegram profile
Holger Heinz (https://github.com/hheinz)
	- manpage work
Andrey Alekseenko (https://github.com/al42and)
	- fixing lintian warnings
mahdi1234 (https://github.com/mahdi1234)
	- Seamonkey profiles
Ivan Kozik (https://github.com/ivan)
	- speed up sandbox exit
Christian Stadelmann (https://github.com/genodeftest)
	- profile fixes
pirate486743186 (https://github.com/pirate486743186)
	- KMail profile
Kaan Genç (https://github.com/SeriousBug)
	- dynamic allocation of noblacklist buffer
Veeti Paananen (https://github.com/veeti)
	- fixed Spotify profile
Rahiel Kasim (https://github.com/rahiel)
	- whitelist keysnail config for firefox
Peter Hogg (https://github.com/pigmonkey)
	- WeeChat profile
	- rtorrent profile
rogshdo (https://github.com/rogshdo)
	- BitlBee profile
Bruno Nova (https://github.com/brunonova)
	- whitelist fix
	- bash arguments fix
Matt Parnell (https://github.com/ilikenwf)
	- whitelisting for core firefox related functionality
Andrey Alekseenko (https://github.com/al42and)
	- fixed Skype profile
Ondra Nekola (https://github.com/satai)
	- allow firefox theming with non-global themes
emacsomancer (https://github.com/emacsomancer)
	- added profile for Conkeror browser
Daan Bakker (https://github.com/dbakker)
	- protect shell startup files
Duncan Overbruck (https://github.com/Duncaen)
	- musl libc fix
	- utmp fix
andrew160 (https://github.com/andrew160)
	- profile and man pages fixes
Loïc Damien (https://github.com/dzamlo)
	- small fixes
greigdp (https://github.com/greigdp)
	- add Spotify profile
Mattias Wadman (https://github.com/wader)
	- seccomp errno filter support
Peter Millerchip (https://github.com/pmillerchip)
	- memory allocation fix
	- --private.keep to --private-home transition
	- support for files and directories starting with ~ in blacklist option
	- support for files and directories with spaces in blacklist option
	- lots of other fixes
sarneaud (https://github.com/sarneaud)
	- rewrite globbing code to fix various minor issues
	- added noblacklist command for profile files
	- various enhancements and bug fixes
Patrick Toomey (http://sourceforge.net/u/ptoomey/profile/)
	- user namespace implementation
Reiner Herrmann
	- a number of build patches
	- man page fixes
	- Debian and Ubuntu integration
	- clang-analyzer fixes
	- Debian reproducible build
sshirokov (http://sourceforge.net/u/yshirokov/profile/)
	- Patch to output "Reading profile" to stderr instead of stdout
G4JC (http://sourceforge.net/u/gaming4jc/profile/)
	- ARM support
	- profile fixes
dewbasaur (https://github.com/dewbasaur)
	- block access to history files
	- Firefox PDF.js exploit (CVE-2015-4495) fixes
	- Steam profile
Michael Haas (https://github.com/mhaas)
	- bugfixes
mjudtmann (https://github.com/mjudtmann)
	- lock firejail configuration in disable-mgmt.inc
iiotx (https://github.com/iiotx)
	- use generic.profile by default
pstn (https://github.com/pstn)
	- added install-strip, make install without strip
Alexey Kuznetsov (kuznet@ms2.inr.ac.ru)
	- src/lib/libnetlink.c extracted from iproute2 software package
	
Copyright (C) 2014-2016 Firejail Authors<|MERGE_RESOLUTION|>--- conflicted
+++ resolved
@@ -28,11 +28,8 @@
 	- split Icedove and Thunderbird profiles
 	- added 0ad profile
 	- fixed version for deb packages
-<<<<<<< HEAD
 	- added Warzone2100 profile
-=======
 	- blacklisted VeraCrypt
->>>>>>> dc62b059
 avoidr (https://github.com/avoidr)
 	- whitelist fix
 	- recently-used.xbel fix
